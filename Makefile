<<<<<<< HEAD
DEBUGFLAGS = -D_FORTIFY_SOURCE=2 -DFIO_INC_DEBUG
CPPFLAGS= -D_LARGEFILE_SOURCE -D_FILE_OFFSET_BITS=64 $(DEBUGFLAGS)
OPTFLAGS= -O3 -g -ffast-math $(EXTFLAGS)
CFLAGS	= -std=gnu99 -Wwrite-strings -Wall $(OPTFLAGS)
LIBS	= -lm -lz $(EXTLIBS)
PROGS	= fio
SCRIPTS = fio_generate_plots

=======
>>>>>>> 2dc76376
ifneq ($(wildcard config-host.mak),)
all:
include config-host.mak
config-host-mak: configure
	@echo $@ is out-of-date, running configure
	@sed -n "/.*Configured with/s/[^:]*: //p" $@ | sh
else
config-host.mak:
	@echo "Running configure for you..."
	@./configure
all:
include config-host.mak
endif

<<<<<<< HEAD
ifdef CONFIG_GFIO
  PROGS += gfio
endif

SOURCE := gettime.c ioengines.c init.c stat.c log.c time.c filesetup.c \
=======
DEBUGFLAGS = -D_FORTIFY_SOURCE=2 -DFIO_INC_DEBUG
CPPFLAGS= -D_LARGEFILE_SOURCE -D_FILE_OFFSET_BITS=64 $(DEBUGFLAGS)
OPTFLAGS= -O3 -g -ffast-math
CFLAGS	= -std=gnu99 -Wwrite-strings -Wall $(OPTFLAGS) $(EXTFLAGS) $(BUILD_CFLAGS)
LIBS	+= -lm $(EXTLIBS)
PROGS	= fio
SCRIPTS = fio_generate_plots

SOURCE := gettime.c fio.c ioengines.c init.c stat.c log.c time.c filesetup.c \
>>>>>>> 2dc76376
		eta.c verify.c memory.c io_u.c parse.c mutex.c options.c \
		lib/rbtree.c smalloc.c filehash.c profile.c debug.c lib/rand.c \
		lib/num2str.c lib/ieee754.c $(wildcard crc/*.c) engines/cpu.c \
		engines/mmap.c engines/sync.c engines/null.c engines/net.c \
		memalign.c server.c client.c iolog.c backend.c libfio.c flow.c \
		cconv.c lib/prio_tree.c json.c lib/zipf.c lib/axmap.c \
		lib/lfsr.c gettime-thread.c helpers.c lib/flist_sort.c \
		lib/hweight.c lib/getrusage.c idletime.c

ifdef CONFIG_64BIT_LLP64
  CFLAGS += -DBITS_PER_LONG=32
endif
ifdef CONFIG_64BIT
  CFLAGS += -DBITS_PER_LONG=64
endif
ifdef CONFIG_32BIT
  CFLAGS += -DBITS_PER_LONG=32
endif
ifdef CONFIG_LIBAIO
  SOURCE += engines/libaio.c
endif
ifdef CONFIG_RDMA
  SOURCE += engines/rdma.c
endif
ifdef CONFIG_POSIXAIO
  SOURCE += engines/posixaio.c
endif
ifdef CONFIG_LINUX_FALLOCATE
  SOURCE += engines/falloc.c
endif
ifdef CONFIG_LINUX_EXT4_MOVE_EXTENT
  SOURCE += engines/e4defrag.c
endif
ifdef CONFIG_LINUX_SPLICE
  SOURCE += engines/splice.c
endif
ifdef CONFIG_GUASI
  SOURCE += engines/guasi.c
endif
ifdef CONFIG_FUSION_AW
  SOURCE += engines/fusion-aw.c
endif
ifdef CONFIG_SOLARISAIO
  SOURCE += engines/solarisaio.c
endif
ifdef CONFIG_WINDOWSAIO
  SOURCE += engines/windowsaio.c
endif
ifndef CONFIG_STRSEP
  SOURCE += lib/strsep.c
endif
ifndef CONFIG_GETOPT_LONG_ONLY
  SOURCE += lib/getopt_long.c
endif
ifndef CONFIG_INET_ATON
  SOURCE += lib/inet_aton.c
endif

ifeq ($(CONFIG_TARGET_OS), Linux)
  SOURCE += diskutil.c fifo.c blktrace.c cgroup.c trim.c engines/sg.c \
		engines/binject.c profiles/tiobench.c
  LIBS += -lpthread -ldl
  LDFLAGS += -rdynamic
endif
ifeq ($(CONFIG_TARGET_OS), Android)
  SOURCE += diskutil.c fifo.c blktrace.c trim.c profiles/tiobench.c
  LIBS += -ldl
  LDFLAGS += -rdynamic
endif
ifeq ($(CONFIG_TARGET_OS), SunOS)
  LIBS	 += -lpthread -ldl
  CPPFLAGS += -D__EXTENSIONS__
endif
ifeq ($(CONFIG_TARGET_OS), FreeBSD)
  LIBS	 += -lpthread -lrt
  LDFLAGS += -rdynamic
endif
ifeq ($(CONFIG_TARGET_OS), NetBSD)
  LIBS	 += -lpthread -lrt
  LDFLAGS += -rdynamic
endif
ifeq ($(CONFIG_TARGET_OS), AIX)
  LIBS	 += -lpthread -ldl -lrt
  CPPFLAGS += -D_LARGE_FILES -D__ppc__
  LDFLAGS += -L/opt/freeware/lib -Wl,-blibpath:/opt/freeware/lib:/usr/lib:/lib -Wl,-bmaxdata:0x80000000
endif
ifeq ($(CONFIG_TARGET_OS), HP-UX)
  LIBS   += -lpthread -ldl -lrt
  CFLAGS += -D_LARGEFILE64_SOURCE -D_XOPEN_SOURCE_EXTENDED
endif
ifeq ($(CONFIG_TARGET_OS), Darwin)
  LIBS	 += -lpthread -ldl
endif
ifneq (,$(findstring CYGWIN,$(CONFIG_TARGET_OS)))
  SOURCE := $(filter-out engines/mmap.c,$(SOURCE))
  SOURCE += os/windows/posix.c
  LIBS	 += -lpthread -lpsapi -lws2_32
  CFLAGS += -DPSAPI_VERSION=1 -Ios/windows/posix/include -Wno-format
endif

OBJS = $(SOURCE:.c=.o)

FIO_OBJS = $(OBJS) fio.o
GFIO_OBJS = $(OBJS) gfio.o graph.o tickmarks.o ghelpers.o goptions.o gerror.o \
			gclient.o gcompat.o cairo_text_helpers.o printing.o

-include $(OBJS:.o=.d)

T_SMALLOC_OBJS = t/stest.o
T_SMALLOC_OBJS += gettime.o mutex.o smalloc.o t/log.o
T_SMALLOC_PROGS = t/stest

T_IEEE_OBJS = t/ieee754.o
T_IEEE_OBJS += lib/ieee754.o
T_IEEE_PROGS = t/ieee754

T_ZIPF_OBS = t/genzipf.o
T_ZIPF_OBJS += t/log.o lib/ieee754.o lib/rand.o lib/zipf.o t/genzipf.o
T_ZIPF_PROGS = t/genzipf

T_AXMAP_OBJS = t/axmap.o
T_AXMAP_OBJS += lib/lfsr.o lib/axmap.o
T_AXMAP_PROGS = t/axmap

T_LFSR_TEST_OBJS = t/lfsr-test.o
T_LFSR_TEST_OBJS += lib/lfsr.o
T_LFSR_TEST_PROGS = t/lfsr-test

T_OBJS = $(T_SMALLOC_OBJS)
T_OBJS += $(T_IEEE_OBJS)
T_OBJS += $(T_ZIPF_OBJS)
T_OBJS += $(T_AXMAP_OBJS)
T_OBJS += $(T_LFSR_TEST_OBJS)

T_PROGS = $(T_SMALLOC_PROGS)
T_PROGS += $(T_IEEE_PROGS)
T_PROGS += $(T_ZIPF_PROGS)
T_PROGS += $(T_AXMAP_PROGS)
T_PROGS += $(T_LFSR_TEST_PROGS)

ifneq ($(findstring $(MAKEFLAGS),s),s)
ifndef V
	QUIET_CC	= @echo '   ' CC $@;
	QUIET_LINK	= @echo '   ' LINK $@;
	QUIET_DEP	= @echo '   ' DEP $@;
endif
endif

INSTALL = install
prefix = /usr/local
bindir = $(prefix)/bin

ifeq ($(CONFIG_TARGET_OS), Darwin)
mandir = /usr/share/man
else
mandir = $(prefix)/man
endif

all: $(PROGS) $(SCRIPTS) FORCE

.PHONY: all install clean
.PHONY: FORCE cscope

FIO-VERSION-FILE: FORCE
	@$(SHELL) ./FIO-VERSION-GEN
-include FIO-VERSION-FILE

override CFLAGS += -DFIO_VERSION='"$(FIO_VERSION)"'

.c.o: FORCE FIO-VERSION-FILE
	$(QUIET_CC)$(CC) -o $@ $(CFLAGS) $(CPPFLAGS) -c $<
	@$(CC) -MM $(CFLAGS) $(CPPFLAGS) $*.c > $*.d
	@mv -f $*.d $*.d.tmp
	@sed -e 's|.*:|$*.o:|' < $*.d.tmp > $*.d
	@sed -e 's/.*://' -e 's/\\$$//' < $*.d.tmp | fmt -1 | \
		sed -e 's/^ *//' -e 's/$$/:/' >> $*.d
	@rm -f $*.d.tmp

init.o: FIO-VERSION-FILE init.c
	$(QUIET_CC)$(CC) -o init.o $(CFLAGS) $(CPPFLAGS) -c init.c

gcompat.o: gcompat.c gcompat.h
	$(QUIET_CC)$(CC) $(CFLAGS) $(GTK_CFLAGS) $(CPPFLAGS) -c gcompat.c

goptions.o: goptions.c goptions.h
	$(QUIET_CC)$(CC) $(CFLAGS) $(GTK_CFLAGS) $(CPPFLAGS) -c goptions.c

ghelpers.o: ghelpers.c ghelpers.h
	$(QUIET_CC)$(CC) $(CFLAGS) $(GTK_CFLAGS) $(CPPFLAGS) -c ghelpers.c

gerror.o: gerror.c gerror.h
	$(QUIET_CC)$(CC) $(CFLAGS) $(GTK_CFLAGS) $(CPPFLAGS) -c gerror.c

gclient.o: gclient.c gclient.h
	$(QUIET_CC)$(CC) $(CFLAGS) $(GTK_CFLAGS) $(CPPFLAGS) -c gclient.c

gfio.o: gfio.c ghelpers.c
	$(QUIET_CC)$(CC) $(CFLAGS) $(GTK_CFLAGS) $(CPPFLAGS) -c gfio.c

graph.o: graph.c graph.h
	$(QUIET_CC)$(CC) $(CFLAGS) $(GTK_CFLAGS) $(CPPFLAGS) -c graph.c

cairo_text_helpers.o: cairo_text_helpers.c cairo_text_helpers.h
	$(QUIET_CC)$(CC) $(CFLAGS) $(GTK_CFLAGS) $(CPPFLAGS) -c cairo_text_helpers.c

printing.o: printing.c printing.h
	$(QUIET_CC)$(CC) $(CFLAGS) $(GTK_CFLAGS) $(CPPFLAGS) -c printing.c

t/stest: $(T_SMALLOC_OBJS)
	$(QUIET_LINK)$(CC) $(LDFLAGS) $(CFLAGS) -o $@ $(T_SMALLOC_OBJS) $(LIBS) $(LDFLAGS)

t/ieee754: $(T_IEEE_OBJS)
	$(QUIET_LINK)$(CC) $(LDFLAGS) $(CFLAGS) -o $@ $(T_IEEE_OBJS) $(LIBS) $(LDFLAGS)

fio: $(FIO_OBJS)
	$(QUIET_LINK)$(CC) $(LDFLAGS) $(CFLAGS) -o $@ $(FIO_OBJS) $(LIBS) $(LDFLAGS)

gfio: $(GFIO_OBJS)
	$(QUIET_LINK)$(CC) $(LIBS) -o gfio $(GFIO_OBJS) $(LIBS) $(GTK_LDFLAGS)

t/genzipf: $(T_ZIPF_OBJS)
	$(QUIET_LINK)$(CC) $(LDFLAGS) $(CFLAGS) -o $@ $(T_ZIPF_OBJS) $(LIBS) $(LDFLAGS)

t/axmap: $(T_AXMAP_OBJS)
	$(QUIET_LINK)$(CC) $(LDFLAGS) $(CFLAGS) -o $@ $(T_AXMAP_OBJS) $(LIBS) $(LDFLAGS)

t/lfsr-test: $(T_LFSR_TEST_OBJS)
	$(QUIET_LINK)$(CC) $(LDFLAGS) $(CFLAGS) -o $@ $(T_LFSR_TEST_OBJS) $(LIBS) $(LDFLAGS)

clean: FORCE
	-rm -f .depend $(GFIO_OBJS) $(OBJS) $(T_OBJS) $(PROGS) $(T_PROGS) core.* core gfio FIO-VERSION-FILE config-host.mak config-host.h cscope.out *.d

cscope:
	@cscope -b -R

install: $(PROGS) $(SCRIPTS) FORCE
	$(INSTALL) -m 755 -d $(DESTDIR)$(bindir)
	$(INSTALL) $(PROGS) $(SCRIPTS) $(DESTDIR)$(bindir)
	$(INSTALL) -m 755 -d $(DESTDIR)$(mandir)/man1
	$(INSTALL) -m 644 fio.1 $(DESTDIR)$(mandir)/man1
	$(INSTALL) -m 644 fio_generate_plots.1 $(DESTDIR)$(mandir)/man1<|MERGE_RESOLUTION|>--- conflicted
+++ resolved
@@ -1,14 +1,3 @@
-<<<<<<< HEAD
-DEBUGFLAGS = -D_FORTIFY_SOURCE=2 -DFIO_INC_DEBUG
-CPPFLAGS= -D_LARGEFILE_SOURCE -D_FILE_OFFSET_BITS=64 $(DEBUGFLAGS)
-OPTFLAGS= -O3 -g -ffast-math $(EXTFLAGS)
-CFLAGS	= -std=gnu99 -Wwrite-strings -Wall $(OPTFLAGS)
-LIBS	= -lm -lz $(EXTLIBS)
-PROGS	= fio
-SCRIPTS = fio_generate_plots
-
-=======
->>>>>>> 2dc76376
 ifneq ($(wildcard config-host.mak),)
 all:
 include config-host.mak
@@ -23,13 +12,6 @@
 include config-host.mak
 endif
 
-<<<<<<< HEAD
-ifdef CONFIG_GFIO
-  PROGS += gfio
-endif
-
-SOURCE := gettime.c ioengines.c init.c stat.c log.c time.c filesetup.c \
-=======
 DEBUGFLAGS = -D_FORTIFY_SOURCE=2 -DFIO_INC_DEBUG
 CPPFLAGS= -D_LARGEFILE_SOURCE -D_FILE_OFFSET_BITS=64 $(DEBUGFLAGS)
 OPTFLAGS= -O3 -g -ffast-math
@@ -38,8 +20,11 @@
 PROGS	= fio
 SCRIPTS = fio_generate_plots
 
+ifdef CONFIG_GFIO
+  PROGS += gfio
+endif
+
 SOURCE := gettime.c fio.c ioengines.c init.c stat.c log.c time.c filesetup.c \
->>>>>>> 2dc76376
 		eta.c verify.c memory.c io_u.c parse.c mutex.c options.c \
 		lib/rbtree.c smalloc.c filehash.c profile.c debug.c lib/rand.c \
 		lib/num2str.c lib/ieee754.c $(wildcard crc/*.c) engines/cpu.c \
