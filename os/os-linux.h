#ifndef FIO_OS_LINUX_H
#define FIO_OS_LINUX_H

#define	FIO_OS	os_linux

#include <sys/ioctl.h>
#include <sys/uio.h>
#include <sys/syscall.h>
#include <sys/vfs.h>
#include <sys/mman.h>
#include <unistd.h>
#include <fcntl.h>
#include <errno.h>
#include <sched.h>
#include <linux/unistd.h>
#include <linux/raw.h>
#include <linux/major.h>

#include "binject.h"
#include "../file.h"

#define FIO_HAVE_CPU_AFFINITY
#define FIO_HAVE_DISK_UTIL
#define FIO_HAVE_SGIO
#define FIO_HAVE_IOPRIO
#define FIO_HAVE_IOSCHED_SWITCH
#define FIO_HAVE_ODIRECT
#define FIO_HAVE_HUGETLB
#define FIO_HAVE_RAWBIND
#define FIO_HAVE_BLKTRACE
#define FIO_HAVE_PSHARED_MUTEX
#define FIO_HAVE_CL_SIZE
#define FIO_HAVE_CGROUPS
#define FIO_HAVE_FS_STAT
#define FIO_HAVE_TRIM
#define FIO_HAVE_BINJECT
#define FIO_HAVE_GETTID
#define FIO_USE_GENERIC_INIT_RANDOM_STATE

#ifdef MAP_HUGETLB
#define FIO_HAVE_MMAP_HUGE
#endif

#define OS_MAP_ANON		MAP_ANONYMOUS

typedef cpu_set_t os_cpu_mask_t;

typedef struct drand48_data os_random_state_t;

#ifdef CONFIG_3ARG_AFFINITY
#define fio_setaffinity(pid, cpumask)		\
	sched_setaffinity((pid), sizeof(cpumask), &(cpumask))
#define fio_getaffinity(pid, ptr)	\
	sched_getaffinity((pid), sizeof(cpu_set_t), (ptr))
#elif defined(CONFIG_2ARG_AFFINITY)
#define fio_setaffinity(pid, cpumask)	\
	sched_setaffinity((pid), &(cpumask))
#define fio_getaffinity(pid, ptr)	\
	sched_getaffinity((pid), (ptr))
#endif

#define fio_cpu_clear(mask, cpu)	(void) CPU_CLR((cpu), (mask))
#define fio_cpu_set(mask, cpu)		(void) CPU_SET((cpu), (mask))

static inline int fio_cpuset_init(os_cpu_mask_t *mask)
{
	CPU_ZERO(mask);
	return 0;
}

static inline int fio_cpuset_exit(os_cpu_mask_t *mask)
{
	return 0;
}

#define FIO_MAX_CPUS			CPU_SETSIZE

enum {
	IOPRIO_CLASS_NONE,
	IOPRIO_CLASS_RT,
	IOPRIO_CLASS_BE,
	IOPRIO_CLASS_IDLE,
};

enum {
	IOPRIO_WHO_PROCESS = 1,
	IOPRIO_WHO_PGRP,
	IOPRIO_WHO_USER,
};

#define IOPRIO_BITS		16
#define IOPRIO_CLASS_SHIFT	13

static inline int ioprio_set(int which, int who, int ioprio_class, int ioprio)
{
	/*
	 * If no class is set, assume BE
	 */
	if (!ioprio_class)
		ioprio_class = IOPRIO_CLASS_BE;

	ioprio |= ioprio_class << IOPRIO_CLASS_SHIFT;
	return syscall(__NR_ioprio_set, which, who, ioprio);
}

static inline int gettid(void)
{
	return syscall(__NR_gettid);
}

#define SPLICE_DEF_SIZE	(64*1024)

<<<<<<< HEAD
#ifdef FIO_HAVE_SYSLET

struct syslet_uatom;
struct async_head_user;

/*
 * syslet stuff
 */
static inline struct syslet_uatom *
async_exec(struct syslet_uatom *atom, struct async_head_user *ahu)
{
	return (struct syslet_uatom *) syscall(__NR_async_exec, atom, ahu);
}

static inline long
async_wait(unsigned long min_wait_events, unsigned long user_ring_idx,
	   struct async_head_user *ahu)
{
	return syscall(__NR_async_wait, min_wait_events,
			user_ring_idx, ahu);
}

static inline long async_thread(void *event, struct async_head_user *ahu)
{
	return syscall(__NR_async_thread, event, ahu);
}

static inline long umem_add(unsigned long *uptr, unsigned long inc)
{
	return syscall(__NR_umem_add, uptr, inc);
}
#endif /* FIO_HAVE_SYSLET */
=======
enum {
	IOPRIO_CLASS_NONE,
	IOPRIO_CLASS_RT,
	IOPRIO_CLASS_BE,
	IOPRIO_CLASS_IDLE,
};

enum {
	IOPRIO_WHO_PROCESS = 1,
	IOPRIO_WHO_PGRP,
	IOPRIO_WHO_USER,
};

#define IOPRIO_BITS		16
#define IOPRIO_CLASS_SHIFT	13
>>>>>>> 798827c8

#ifndef BLKGETSIZE64
#define BLKGETSIZE64	_IOR(0x12,114,size_t)
#endif

#ifndef BLKFLSBUF
#define BLKFLSBUF	_IO(0x12,97)
#endif

#ifndef BLKDISCARD
#define BLKDISCARD	_IO(0x12,119)
#endif

static inline int blockdev_invalidate_cache(struct fio_file *f)
{
	return ioctl(f->fd, BLKFLSBUF);
}

static inline int blockdev_size(struct fio_file *f, unsigned long long *bytes)
{
	if (!ioctl(f->fd, BLKGETSIZE64, bytes))
		return 0;

	return errno;
}

static inline unsigned long long os_phys_mem(void)
{
	long pagesize, pages;

	pagesize = sysconf(_SC_PAGESIZE);
	pages = sysconf(_SC_PHYS_PAGES);
	if (pages == -1 || pagesize == -1)
		return 0;

	return (unsigned long long) pages * (unsigned long long) pagesize;
}

static inline void os_random_seed(unsigned long seed, os_random_state_t *rs)
{
	srand48_r(seed, rs);
}

static inline long os_random_long(os_random_state_t *rs)
{
	long val;

	lrand48_r(rs, &val);
	return val;
}

static inline int fio_lookup_raw(dev_t dev, int *majdev, int *mindev)
{
	struct raw_config_request rq;
	int fd;

	if (major(dev) != RAW_MAJOR)
		return 1;

	/*
	 * we should be able to find /dev/rawctl or /dev/raw/rawctl
	 */
	fd = open("/dev/rawctl", O_RDONLY);
	if (fd < 0) {
		fd = open("/dev/raw/rawctl", O_RDONLY);
		if (fd < 0)
			return 1;
	}

	rq.raw_minor = minor(dev);
	if (ioctl(fd, RAW_GETBIND, &rq) < 0) {
		close(fd);
		return 1;
	}

	close(fd);
	*majdev = rq.block_major;
	*mindev = rq.block_minor;
	return 0;
}

#ifdef O_NOATIME
#define FIO_O_NOATIME	O_NOATIME
#else
#define FIO_O_NOATIME	0
#endif

#ifdef MADV_REMOVE
#define FIO_MADV_FREE	MADV_REMOVE
#endif

#define fio_swap16(x)	__bswap_16(x)
#define fio_swap32(x)	__bswap_32(x)
#define fio_swap64(x)	__bswap_64(x)

#define CACHE_LINE_FILE	\
	"/sys/devices/system/cpu/cpu0/cache/index0/coherency_line_size"

static inline int arch_cache_line_size(void)
{
	char size[32];
	int fd, ret;

	fd = open(CACHE_LINE_FILE, O_RDONLY);
	if (fd < 0)
		return -1;

	ret = read(fd, size, sizeof(size));

	close(fd);

	if (ret <= 0)
		return -1;
	else
		return atoi(size);
}

static inline unsigned long long get_fs_size(const char *path)
{
	unsigned long long ret;
	struct statfs s;

	if (statfs(path, &s) < 0)
		return -1ULL;

	ret = s.f_bsize;
	ret *= (unsigned long long) s.f_bfree;
	return ret;
}

static inline int os_trim(int fd, unsigned long long start,
			  unsigned long long len)
{
	uint64_t range[2];

	range[0] = start;
	range[1] = len;

	if (!ioctl(fd, BLKDISCARD, range))
		return 0;

	return errno;
}

#endif<|MERGE_RESOLUTION|>--- conflicted
+++ resolved
@@ -110,57 +110,6 @@
 
 #define SPLICE_DEF_SIZE	(64*1024)
 
-<<<<<<< HEAD
-#ifdef FIO_HAVE_SYSLET
-
-struct syslet_uatom;
-struct async_head_user;
-
-/*
- * syslet stuff
- */
-static inline struct syslet_uatom *
-async_exec(struct syslet_uatom *atom, struct async_head_user *ahu)
-{
-	return (struct syslet_uatom *) syscall(__NR_async_exec, atom, ahu);
-}
-
-static inline long
-async_wait(unsigned long min_wait_events, unsigned long user_ring_idx,
-	   struct async_head_user *ahu)
-{
-	return syscall(__NR_async_wait, min_wait_events,
-			user_ring_idx, ahu);
-}
-
-static inline long async_thread(void *event, struct async_head_user *ahu)
-{
-	return syscall(__NR_async_thread, event, ahu);
-}
-
-static inline long umem_add(unsigned long *uptr, unsigned long inc)
-{
-	return syscall(__NR_umem_add, uptr, inc);
-}
-#endif /* FIO_HAVE_SYSLET */
-=======
-enum {
-	IOPRIO_CLASS_NONE,
-	IOPRIO_CLASS_RT,
-	IOPRIO_CLASS_BE,
-	IOPRIO_CLASS_IDLE,
-};
-
-enum {
-	IOPRIO_WHO_PROCESS = 1,
-	IOPRIO_WHO_PGRP,
-	IOPRIO_WHO_USER,
-};
-
-#define IOPRIO_BITS		16
-#define IOPRIO_CLASS_SHIFT	13
->>>>>>> 798827c8
-
 #ifndef BLKGETSIZE64
 #define BLKGETSIZE64	_IOR(0x12,114,size_t)
 #endif
